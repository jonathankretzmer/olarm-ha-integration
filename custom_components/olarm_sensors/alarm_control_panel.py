"""Support for Olarm alarm control panels."""
from __future__ import annotations

import re
from collections.abc import Iterable
from typing import Callable

from homeassistant.components.alarm_control_panel import AlarmControlPanelEntity
from homeassistant.components.alarm_control_panel import FORMAT_NUMBER
from homeassistant.components.alarm_control_panel import FORMAT_TEXT
from homeassistant.components.alarm_control_panel.const import SUPPORT_ALARM_ARM_AWAY
from homeassistant.components.alarm_control_panel.const import SUPPORT_ALARM_ARM_HOME
from homeassistant.components.alarm_control_panel.const import SUPPORT_ALARM_ARM_NIGHT
from homeassistant.config_entries import ConfigEntry
from homeassistant.const import CONF_DEVICE_ID
from homeassistant.core import callback
from homeassistant.core import HomeAssistant
from homeassistant.helpers.entity import Entity
from homeassistant.helpers.update_coordinator import CoordinatorEntity

from .const import ALARM_STATE_TO_HA
from .const import CONF_ALARM_CODE
from .const import DOMAIN
from .const import LOGGER
from .coordinator import OlarmCoordinator


async def async_setup_entry(
    hass: HomeAssistant,
    entry: ConfigEntry,
    async_add_entities: Callable[[Iterable[Entity]], None],
) -> None:
    """Set up Olarm alarm control panel from a config entry."""
    LOGGER.debug("olarm_panel -> async_setup_entry")

    entities = []
    coordinator = hass.data[DOMAIN][entry.entry_id]

    panel_states = await coordinator.get_panel_states()

    area = 1
    for sensor in panel_states:
        sensor = OlarmAlarm(
            coordinator=hass.data[DOMAIN][entry.entry_id],
            sensor_name=sensor["name"],
            state=sensor["state"],
            area=area,
        )
        entities.append(sensor)
        area = area + 1

    async_add_entities(entities)
    # async_add_entities([OlarmAlarm(coordinator=hass.data[DOMAIN][entry.entry_id])])


class OlarmAlarm(CoordinatorEntity, AlarmControlPanelEntity):
    """
    This class represents an alarm control panel entity in Home Assistant for an Olarm security zone. It defines the panel's state and attributes, and provides methods for updating them.
    """

    LOGGER.debug("OlarmAlarm")
    """Representation of an Olarm alarm status."""

    coordinator: OlarmCoordinator

    _changed_by: str | None = None
    _state: str | None = None
    area = None

    def __init__(self, coordinator, sensor_name, state, area) -> None:
        """Initialize the Olarm Alarm Control Panel."""
        LOGGER.debug("OlarmAlarm.init")
        super().__init__(coordinator)
        self._changed_by = None
        self._last_changed = None
        self._state = ALARM_STATE_TO_HA.get(state)
        self.sensor_name = sensor_name
        self.area = area

    @property
    def code(self):
        return self.coordinator.entry.options.get(CONF_ALARM_CODE)

    @property
    def name(self) -> str:
        """Return the name of the entity."""
        return self.sensor_name

    @property
    def unique_id(self) -> str:
        """Return the unique ID for this entity."""
        return self.coordinator.entry.data[CONF_DEVICE_ID] + "_" + self.sensor_name

    @property
    def device_info(self):
        """Return device information about this entity."""
        LOGGER.debug("OlarmAlarm.device_info")
        return {
<<<<<<< HEAD
            "name": "Olarm Sensors",
            "manufacturer": "Raine Pretorius",
            "model": "Olarm Device",
=======
            "name": "Olarm Alarm",
            "manufacturer": "Raine Pretorius",
            "model": "Custom Integration",
>>>>>>> 7af1fc41
            "identifiers": {(DOMAIN, self.coordinator.entry.data[CONF_DEVICE_ID])},
        }

    @property
    def state(self) -> str | None:
        """Return the state of the entity."""
        return self._state

    @property
    def supported_features(self) -> int:
        """Return the list of supported features."""
        return SUPPORT_ALARM_ARM_HOME | SUPPORT_ALARM_ARM_AWAY | SUPPORT_ALARM_ARM_NIGHT

    @property
    def code_format(self):
        code = self.code
        if code is None or code == "":
            return None
        if isinstance(code, str) and re.search("^\\d+$", code):
            return FORMAT_NUMBER
        return FORMAT_TEXT

    @property
    def changed_by(self) -> str | None:
        """Return the last change triggered by."""
        return self._changed_by

    @property
    def last_changed(self) -> str | None:
        """Return the last change triggered by."""
        return self._last_changed

    def _validate_code(self, code_test) -> bool:
        LOGGER.debug("OlarmAlarm._validate_code")
        code = self.code
        if code is None or code == "":
            return True
        if isinstance(code, str):
            alarm_code = code
        else:
            alarm_code = code.render(parse_result=False)
        check = not alarm_code or code_test == alarm_code
        if not check:
            LOGGER.warning("Invalid code given")
        return check

    async def _async_set_arm_state(self, state: int, code=None) -> None:
        LOGGER.debug("OlarmAlarm._async_set_arm_state")
        """Send set arm state command."""
        if not self._validate_code(code):
            return

        if state == 0:
            if self.area == 1:
                await self.coordinator.api.disarm_zone_1(None)

            elif self.area == 2:
                await self.coordinator.api.disarm_zone_2(None)

        elif state == 1:
            if self.area == 1:
                await self.coordinator.api.stay_zone_1(None)

            elif self.area == 2:
                await self.coordinator.api.stay_zone_2(None)

        elif state == 2:
            if self.area == 1:
                await self.coordinator.api.arm_zone_1(None)

            elif self.area == 2:
                await self.coordinator.api.arm_zone_2(None)

            else:
                return

        elif state == 3:
            if self.area == 1:
                self.coordinator.api.sleep_zone_1(None)

            elif self.area == 2:
                self.coordinator.api.sleep_zone_2(None)

            else:
                return

        await self.hass.async_add_executor_job(
            self.coordinator.__setattr__, "status", state
        )
        # LOGGER.debug("Olarm set arm state %s", state)
        await self.coordinator.async_refresh()

    async def async_alarm_disarm(self, code=None) -> None:
        LOGGER.info("OlarmAlarm.async_alarm_disarm")
        """Send disarm command."""
        await self._async_set_arm_state(0, code)

    async def async_alarm_arm_home(self, code=None) -> None:
        LOGGER.info("OlarmAlarm.async_alarm_arm_home")
        """Send arm home command."""
        await self._async_set_arm_state(1, code)

    async def async_alarm_arm_away(self, code=None) -> None:
        LOGGER.info("OlarmAlarm.async_alarm_arm_away")
        """Send arm away command."""
        await self._async_set_arm_state(2, code)

    async def async_alarm_arm_night(self, code=None) -> None:
        LOGGER.info("OlarmAlarm.async_alarm_arm_night")
        """Send arm away command."""
        await self._async_set_arm_state(3, code)

    @callback
    def _handle_coordinator_update(self) -> None:
        """Handle updated data from the coordinator."""
        state = self.coordinator.panel_state
        if len(state) > 0:
            for obj in state:
                if obj["name"] == self.sensor_name:
                    self._state = ALARM_STATE_TO_HA.get(obj["state"])
                    break

        self._changed_by = self.coordinator.changed_by
        self._last_changed = self.coordinator.last_changed
        super()._handle_coordinator_update()

    async def async_added_to_hass(self) -> None:
        LOGGER.debug("OlarmAlarm.async_added_to_hass")
        """When entity is added to hass."""
        await super().async_added_to_hass()
        self._handle_coordinator_update()

    @property
    def state_attributes(self) -> dict | None:
        """Return the state attributes."""
        return {"last_changed": self._last_changed, "changed_by": self._changed_by}<|MERGE_RESOLUTION|>--- conflicted
+++ resolved
@@ -96,15 +96,9 @@
         """Return device information about this entity."""
         LOGGER.debug("OlarmAlarm.device_info")
         return {
-<<<<<<< HEAD
-            "name": "Olarm Sensors",
-            "manufacturer": "Raine Pretorius",
-            "model": "Olarm Device",
-=======
             "name": "Olarm Alarm",
             "manufacturer": "Raine Pretorius",
             "model": "Custom Integration",
->>>>>>> 7af1fc41
             "identifiers": {(DOMAIN, self.coordinator.entry.data[CONF_DEVICE_ID])},
         }
 
